--- conflicted
+++ resolved
@@ -20,11 +20,7 @@
 
 setuptools.setup(
     name="mlperf_compliance",
-<<<<<<< HEAD
-    version="0.0.6",
-=======
     version="0.0.7",
->>>>>>> d2b87dce
     author="Taylor Robie",
     author_email="taylorrobie@google.com",
     description="Tools for logging MLPerf compliance tags.",
