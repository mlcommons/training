--- conflicted
+++ resolved
@@ -52,7 +52,6 @@
 
 Then use the downloaded file with `--pretrained-backbone <PATH TO WEIGHTS>` .
 
-<<<<<<< HEAD
 To read the weights without installing PyTorch, use the provided `pth_to_pickle.py` script to convert them to a pickled dictionary of numpy arrays:
 ```
 cd reference/single_stage_detector/
@@ -61,12 +60,9 @@
 
 The pickled file can later be read with `pickle.load("resnet34-333f7ec4.pickle")`.
 
-### Steps to run benchmark.
-
-=======
 ## Steps to run benchmark
 tbd
->>>>>>> 585f74ca
+
 ## Steps to launch training
 ### NVIDIA DGX-1 (single GPU)
 Launch configuration and system-specific hyperparameters for the NVIDIA DGX-1
